--- conflicted
+++ resolved
@@ -1,7 +1,4 @@
 Elhadji Ndoye
 Ryan Blue
-<<<<<<< HEAD
 Sarah Papabathini
-=======
 Rosa Sierra Villanueva
->>>>>>> f3e57a9b
